from stdatamodels.jwst.datamodels import dqflags

from . import matrix_dft

import logging
import numpy as np
import numpy.fft as fft
from scipy.integrate import simpson
from astropy import units as u

import synphot

log = logging.getLogger(__name__)
log.setLevel(logging.DEBUG)
log.addHandler(logging.NullHandler())


class Affine2d:
    """
    A class to help implement the Bracewell Fourier 2D affine transformation
    theorem to calculate appropriate coordinate grids in the Fourier domain (eg
    image space, momentum space), given an affine transformation of the
    original (eg pupil space, configuration space) space.  This class provides
    the required normalization for the Fourier transform, and provides for
    a single way to set pixel pitch (including independent x and y scales)
    in the image plane.

    The theorem states that if f(x,y) and F(u,v) are Fourier pairs, and
    g(x,y) = f(x',y'), where

        x' = mx * x  +  sx * y  +  xo
        y' = my * y  +  sy * x  +  yo,

    then G(u,v), the Fourier transform of g(x,y), is given by:

        G(u,v) = ( 1/|Delta| ) * exp { (2*Pi*i/Delta) *
                                          [ (my*xo - sx*yo) * u  +
                                            (mx*yo - sy*xo) * v  ] }  *
                                 F{ ( my*u - sy*v) / Delta,
                                    (-sx*u + mx*v) / Delta  }
    where:
                Delta = mx * my - sx * sy.

    The reverse transformation, from (x',y') to (x,y) is given by:

        x = (1/Delta) * ( my * x' - sx * y'  -  my * xo + sx * yo )
        y = (1/Delta) * ( mx * y' - sy * x'  -  mx * yo + sy * xo )

    For clarity we call (x,y) IDEAL coordinates, and (x',y') DISTORTED
    coordinates. We know the analytical form of F(u,v) from the literature,
    and need to calculate G(u,v) at a grid of points in the (u,v) space, with
    two lattice vectors a and b defining the grid.  These lattice vectors have
    components a=(au,av) and b=(bu,bv) along the u and v axes.

    Discussion with Randall Telfer (2018.05.18)  clarified that:

        These constants, properly applied to the analytical transform in a
        "pitch matrix" instead of a scalar "pitch" variable, provide the PSF
        sampled in radians on an imaginary detector that is perpendicular to
        the chief ray.  The actual detector might be tilted in a different
        manner, changing the x pitch and y pitch of the detector pixels
        independent of the effects of pupil distortion.

        We presume the main use of this object is to calculate intensity in the
        detector, so we include a DetectorTilt object in this class, although
        this object is constructed to have an 'identity' effect during the
        initial development and use of the Affine2d class in NRM data analysis.
        For most physical detector tilts we expect the DetectorTilt to have a
        small effect on an image simulated using the Fourier transform.  There
        are exceptions to this 'small effect' expectation (eg HST NICMOS 2 has
        a detector tilt of a few tens of degrees).  As long as the detector is
        small compared to the effective focal length (i.e. detector size <<<
        nominal f-ratio * primary diameter) of the system, detector tilts will
        change the pixel pitch (in radians) linearly across the field.

        There may be an ambiguity between the 'detector tilt effect' on pixel
        pitch and the diffractive effect (which results from pupil distortion
        between a pupil stop and the primary).  This might have to be broken
        using a pupil distortion from optical modelling such as ray tracing.
        Or it could be broken by requiring the detector tilt effect to be
        derived from optical models and known solid body models or metrology of
        the instrument/telescope, and the optical pupil distortion found from
        fitting on-sky data.

    Jean Baptiste Joseph Fourier 1768-1830
    Ron Bracewell 1921-2007
    Code by Anand Sivaramakrishnan 2018
    """

    def __init__(
        self,
        mx=None,
        my=None,
        sx=None,
        sy=None,
        xo=None,
        yo=None,
        rotradccw=None,
        name="Affine",
    ):
        """
        Initialize with transformation constants

        Parameters
        ----------
        mx: float
            dimensionless x-magnification

        my: float
            dimensionless y-magnification

        sx: float
            dimensionless x shear

        sy: float
            dimensionless y shear

        xo: float
            x-offset in pupil space

        yo: float
            y-offset in pupil space

        rotradccw: float
            a counter-clockwise rotation of *THE VECTOR FROM THE ORIGIN TO A
            POINT*, in a FIXED COORDINATE FRAME, by this angle (radians)
            (as viewed in ds9 or with fits NAXIS1 on X and NAXIS2 on Y);
            default is None

        name: string, optional

        Returns
        -------
        None
        """
        self.rotradccw = rotradccw
        if rotradccw is not None:
            mx = np.cos(rotradccw)
            my = np.cos(rotradccw)
            sx = -np.sin(rotradccw)
            sy = np.sin(rotradccw)
            xo = 0.0
            yo = 0.0

        self.mx = mx
        self.my = my
        self.sx = sx
        self.sy = sy
        self.xo = xo
        self.yo = yo
        self.determinant = mx * my - sx * sy
        self.absdeterminant = np.abs(self.determinant)
        self.name = name

        """
        numpy vector of length 2, (xprime,yprime) for use in manually writing
        the dot product needed for the exponent in the transform theorem.  Use
        this 2vec to dot with (x,y) in fromfunc to create the 'phase argument'
        Since this uses an offset xo yo in pixels of the affine transformation,
        these are *NOT* affected by the 'oversample' in image space.  The
        vector it is dotted with is in image space."""
        self.phase_2vector = (
            np.array((my * xo - sx * yo, mx * yo - sy * xo)) / self.determinant
        )

    def forward(self, point):
        """
        Create the forward affine transformation, in ideal-to-distorted coordinates.

        Parameters
        ----------
        point: float, float
            coordinates in ideal space, which to apply forward transform

        Returns
        -------
        trans_point: float, float
            coordinates in distorted space
        """
        trans_point = np.array(
            (
                self.mx * point[0] + self.sx * point[1] + self.xo,
                self.my * point[1] + self.sy * point[0] + self.yo,
            )
        )

        return trans_point

    def reverse(self, point):
        """
        Create the reverse affine transformation, in distorted-to-ideal coordinates.

        Parameters
        ----------
        point: float, float
            coordinates in distorted space, which to apply reverse transform

        Returns
        -------
        trans_point: float, float
            coordinates in ideal space
        """
        trans_point = (
            np.array(
                (
                    self.my * point[0]
                    - self.sx * point[1]
                    - self.my * self.xo
                    + self.sx * self.yo,
                    self.mx * point[1]
                    - self.sy * point[0]
                    - self.mx * self.yo
                    + self.sy * self.xo,
                )
            )
            * self.determinant
        )

        return trans_point

    def distortFargs(self, u, v):
        """
        Implement the (u,v) to (u',v') change in arguments of F. See class
        documentation of Bracewell Fourier 2D affine transformation theorem.

        Parameters
        ----------
        u: float
            1st argument of F

        v: float
            2nd argument of F

        Returns
        -------
        uprime: float
            1st transformed argument of F
        vprime: float
            2nd transformed argument of F
        """
        uprime = (self.my * u - self.sy * v) / self.determinant
        vprime = (-self.sx * u + self.mx * v) / self.determinant
        return uprime, vprime

    def distortphase(self, u, v):
        """
        Calculate the phase term in the Bracewell Fourier 2D affine
        transformation theorem. The phase term is:

        1/|Delta| * exp{(2*Pi*i/Delta) * [(my*xo- x*yo) * u + (mx*yo-sy*xo)*v]}

        where u and v are in inverse length units.

        Parameters
        ----------
        u: float
            1st argument of F, in units of inverse length units

        v: float
            2nd argument of F, in units of inverse length units

        Returns
        -------
        phase: complex array
            phase term divided by the determinant.
        """
        phase = np.exp(
            2
            * np.pi
            * 1j
            / self.determinant
            * (self.phase_2vector[0] * u + self.phase_2vector[1] * v)
        )

        return phase

    def get_rotd(self):
        """
        Calculate the rotation that was used to creat a pure rotation
        affine2d object.

        Parameters
        ----------
        None

        Returns
        -------
        rotd: float
            rotation used to creat a pure rotation affine2d
        """
        if self.rotradccw:
            rotd = 180.0 * self.rotradccw / np.pi
            return rotd
        else:
            return None


def affinepars2header(hdr, affine2d):
    """
    Write the affine2d parameters into fits header (will be modified or deleted
    in later build)

    Parameters
    ----------
    hdr: fits header
        fits header to write affine2d parameters into

    affine2d: Affine2d object

    Returns
    -------
    hdr: fits header
        fits header, updated with affine2d parameters
    """

    hdr["affine"] = (affine2d.name, "Affine2d in pupil: name")
    hdr["aff_mx"] = (affine2d.mx, "Affine2d in pupil: xmag")
    hdr["aff_my"] = (affine2d.my, "Affine2d in pupil: ymag")
    hdr["aff_sx"] = (affine2d.sx, "Affine2d in pupil: xshear")
    hdr["aff_sy"] = (affine2d.sx, "Affine2d in pupil: yshear")
    hdr["aff_xo"] = (affine2d.xo, "Affine2d in pupil: x offset")
    hdr["aff_yo"] = (affine2d.yo, "Affine2d in pupil: y offset")
    hdr["aff_dev"] = ("analyticnrm2", "dev_phasor")

    return hdr


def makedisk(N, R, ctr=(0, 0)):
    """
    Calculate a 'disk', an array whose values =1 in a circular region near
    the center of the array, and =0 elsewhere.

    Parameters
    ----------
    N: integer
        size of 1 dimension of the array to be returned

    R: integer
        radius of disk

    ctr: (integer, integer)
        center of disk

    Returns
    -------
    array: 2D integer array
        array whose values =1 in a circular region near the center of the
        array, and =0 elsewhere.
    """
    if N % 2 == 1:  # odd
        M = (N - 1) / 2
        xx = np.linspace(-M - ctr[0], M - ctr[0], N)
        yy = np.linspace(-M - ctr[1], M - ctr[1], N)
    if N % 2 == 0:  # even
        M = N / 2
        xx = np.linspace(-M - ctr[0], M - ctr[0] - 1, N)
        yy = np.linspace(-M - ctr[1], M - ctr[1] - 1, N)

    (x, y) = np.meshgrid(xx, yy.T)
    r = np.sqrt((x**2) + (y**2))
    array = np.zeros((N, N))
    array[r < R] = 1

    return array


def trim(m, s):
    """
    Remove the edge pixels from an index mask m.

    Parameters
    ----------
    m: (integer, integer) array
        2d index mask

    s: integer
        side of the parent array that was used to generate m.

    Returns
    -------
    m_masked: (integer, integer) array
        2d index mask with edge pixels trimmed
    """
    xl, yl = [], []  # trimmed lists
    for ii in range(len(m[0])):
        # Go through all indices in the mask:
        # the x & y lists test for any index being an edge index - if none are
        # on the edge, remember the indices in new list
        if (
            m[0][ii] == 0 or m[1][ii] == 0 or m[0][ii] == s - 1 or m[1][ii] == s - 1
        ) is False:
            xl.append(m[0][ii])
            yl.append(m[1][ii])
    m_masked = (np.asarray(xl), np.asarray(yl))

    return m_masked


def avoidhexsingularity(rotation):
    """
    Avoid rotation of exact multiples of 15 degrees to avoid NaN's in
    hextransformee()

    Parameters
    ----------
    rotation: float
       rotation in degrees int or float

    Returns
    -------
    rotation_adjusted: float
        replacement value for rotation with epsilon = 1.0e-12 degrees added.
        Precondition before using rotationdegrees in Affine2d for hex geometries
    """
    diagnostic = rotation / 15.0 - int(rotation / 15.0)
    epsilon = 1.0e-12
    if abs(diagnostic) < epsilon / 2.0:
        rotation_adjusted = rotation + epsilon
    else:
        rotation_adjusted = rotation
    return rotation_adjusted


def center_imagepeak(img, r="default", cntrimg=True):
    """
    Calculate a cropped version of the input image centered on the peak pixel.

    Parameters
    ----------
    img: 2D float array
        input image array

    r: integer
        offset for center determination

    cntrimg: boolean
        If True, center on the peak pixel

    Returns
    -------
    cropped: 2D float array
        Cropped to place the brightest pixel at the center of the img array
    """
    peakx, peaky, h = min_distance_to_edge(img, cntrimg=cntrimg)
    log.debug(" peakx=%g, peaky=%g, distance to edge=%g", peakx, peaky, h)
    if r == "default":
        r = h.copy()
    else:
        pass

    cropped = img[
        int(peakx - r):int(peakx + r + 1), int(peaky - r):int(peaky + r + 1)
    ]

    return cropped


def centerpoint(s):
    """
    Calculate center of image, accounting for odd/even pixel size;
    used for jinc() and hex transform functions.

    Parameters
    ----------
    s: 2D integer or float tuple
        array shape

    Returns
    -------
    center: 2D integer or float tuple
        center of image
    """
    return (0.5 * s[0] - 0.5, 0.5 * s[1] - 0.5)


def min_distance_to_edge(img, cntrimg=False):
    """
    Calculate the coordinates of the brightest pixel, and the distance between
    the brightest pixel and the nearest edge of the input array.

    Parameters
    ----------
    img: 2D array
        input array

    cntrimg: boolean
        if True, only look for the peak pixel near the center of the image

    Returns
    -------
    peakx, peaky: integer, integer

    h: integer
        distance to the nearest image edge
    """
    if cntrimg is True:
        # Only look for the peak pixel at the center of the image
        ann = makedisk(img.shape[0], 31)  # search radius around array center
    else:
        # Peak of the image can be anywhere
        ann = np.ones((img.shape[0], img.shape[1]))

    peakmask = np.where(img == np.nanmax(np.ma.masked_invalid(img[ann == 1])))
    # following line takes care of peaks at two or more identical-value max
    #   pixel locations:
    peakx, peaky = peakmask[0][0], peakmask[1][0]

    dhigh = (img.shape[0] - peakx - 1, img.shape[1] - peaky - 1)
    dlow = (peakx, peaky)
    h0 = min((dhigh[0], dlow[0]))
    h1 = min((dhigh[1], dlow[1]))
    h = min(h0, h1)

    return peakx, peaky, h  # the 'half side' each way from the peak pixel


def find_centroid(a, thresh):
    """
    Calculate the centroid of the image

    Parameters
    ----------
    a: 2D square float
        input image array

    thresh: float
        Threshold for the absolute value of the FT(a). Normalize abs(CV = FT(a))
        for unity peak, and define the support of good CV when this is above
        threshold, then find the phase slope of the CV only over this support.

    Returns
    -------
    htilt, vtilt: float, float
        Centroid of a, as offset from array center, as calculated by the DFT's.

    Notes
    -----
    Original domain a, Fourier domain CV
    sft square image a to CV array, no loss or oversampling - like an fft.
    Normalize peak of abs(CV) to unity
    Create 'live area' mask from abs(CV) with slight undersizing
        (allow for 1 pixel shifts to live data still)
        (splodges, or full image a la KP)
    Calculate phase slopes using CV.angle() phase array
    Calculate mean of phase slopes over mask
    Normalize phase slopes to reflect image centroid location in pixels

    XY conventions meshed to lg_model conventions:
    if you simulate a psf with pixel_offset = ( (0.2, 0.4), ) then blind
        application  centroid = utils.find_centroid()

    returns the image centroid (0.40036, 0.2000093) pixels in image space. To
    use this in lg_model, nrm_core,... you will want to calculate the new image
    center using:
    image_center = utils.centerpoint(s) + np.array((centroid[1], centroid[0])
    and everything holds together sensibly looking at DS9 images of a.
    """
    ft = matrix_dft.MatrixFourierTransform()

    cv = ft.perform(a, a.shape[0], a.shape[0])
    cvmod, cvpha = np.abs(cv), np.angle(cv)

    cvmod = cvmod / cvmod.max()  # normalize to unity peak

    cvmask = np.where(cvmod >= thresh)

    cvmask_edgetrim = trim(cvmask, a.shape[0])

    htilt, vtilt = findslope(cvpha, cvmask_edgetrim)

    return htilt, vtilt


def quadratic_extremum(p):
    """
    Calculate maximum of the quadratic

    Parameters
    ----------
    p: float, float, float
        quadratic coefficients

    Returns
    -------
    y_max: float
        maximum of the quadratic
    """
    y_max = -p[1] / (2.0 * p[0]), -p[1] * p[1] / (4.0 * p[0]) + p[2]

    return y_max


def findpeak_1d(yvec, xvec):
    """
    Calculate the fit function extreme for a given input vector

    Parameters
    ----------
    yvec: 1D float array
       function values for input vector

    xvec: 1D float array
       input vector

    Returns
    -------
    quad_ext: float
        fit function extreme for a given input vector
    """
    p = np.polyfit(np.array(xvec), np.array(yvec), 2)
    return quadratic_extremum(p)


def findslope(a, m):
    """
    Find slopes of an array

    Parameters
    ----------
    a: 2D float array
        phase slope array

    m: 2D array, integer
        mask array

    Returns
    -------
    slopes: 2D float array
        slopes

    Notes
    -----
    Find slopes of an array, over pixels not bordering the edge of the array.
    There should be valid data on either side of every pixel selected by the mask
    m. a is in radians of phase (in Fourier domain) when used in NRM/KP
    applications. The std dev of the middle 9 pixels is used to further clean
    the mask 'm' of invalid slope data, where we're subtracting
    inside-mask-support from outside-mask-support. This mask is called newmask.
    Converting tilt in radians per Fourier Domain (eg pupil_ACF) pixel
    Original Domain (eg image intensity) pixels:

    If the tilt[0] is 2 pi radians per ODpixel you recover the same OD
    array you started with.  That means you shifted the ODarray one
    full lattice spacing, the input array size, so you moved it by
    OD.shape[0].

    2 pi/FDpixel of phase slope => ODarray.shape[0]
    1 rad/FDpixel of phase slope => ODarray.shape[0]/(2 pi) shift
    x rad/FDpixel of phase slope => x * ODarray.shape[0]/(2 pi) ODpixels shift

    Gain between rad/pix phase slope and original domin pixels is
         a.shape[0 or 1]/(2 pi)
    Multiply the measured phase slope by this gain for pixels of incoming array
         centroid shift away from array center.
    """
    a_up = np.zeros(a.shape)
    a_dn = np.zeros(a.shape)
    a_l = np.zeros(a.shape)
    a_r = np.zeros(a.shape)

    a_up[:, 1:] = a[:, :-1]
    a_dn[:, :-1] = a[:, 1:]

    a_r[1:, :] = a[:-1, :]
    a_l[:-1, :] = a[1:, :]

    offsetcube = np.zeros((4, a.shape[0], a.shape[1]))
    offsetcube[0, :, :] = a_up
    offsetcube[1, :, :] = a_dn
    offsetcube[2, :, :] = a_r
    offsetcube[3, :, :] = a_l

    tilt = np.zeros(a.shape), np.zeros(a.shape)
    tilt = (a_r - a_l) / 2.0, (a_up - a_dn) / 2.0  # raw estimate of phase slope
    c = centerpoint(a.shape)
    C = (int(c[0]), int(c[1]))
    sigh, sigv = (
        tilt[0][C[0] - 1:C[0] + 1, C[1] - 1:C[1] + 1].std(),
        tilt[1][C[0] - 1:C[0] + 1, C[1] - 1:C[1] + 1].std(),
    )
    avgh, avgv = (
        tilt[0][C[0] - 1:C[0] + 1, C[1] - 1:C[1] + 1].mean(),
        tilt[1][C[0] - 1:C[0] + 1, C[1] - 1:C[1] + 1].mean(),
    )

    # second stage mask cleaning: 5 sig rejection of mask
    newmaskh = np.where(np.abs(tilt[0] - avgh) < 5 * sigh)
    newmaskv = np.where(np.abs(tilt[1] - avgv) < 5 * sigv)

    th, tv = np.zeros(a.shape), np.zeros(a.shape)
    th[newmaskh] = tilt[0][newmaskh]
    tv[newmaskv] = tilt[1][newmaskv]

    # determine units of tilt -
    G = a.shape[0] / (2.0 * np.pi), a.shape[1] / (2.0 * np.pi)

    slopes = G[0] * tilt[0][newmaskh].mean(), G[1] * tilt[1][newmaskv].mean()
    return slopes


def quadratic(p, x):
    """
    Calculate value of x at minimum or maximum value of y,
    (value of quadratic function at argument)

    Parameters
    ----------
    p: float, float, float
        coefficients of quadratic function: p[0]*x*x + p[1]*x + p[2]

    x: 1D float array
        arguments of p()

    Returns
    -------
    maxx: float
        value of x at minimum or maximum value of y

    maxy: float
        max y = -b^2/4a occurs at x = -b^2/2a

    fit_val: 1D float array
        values of quadratic function at arguments in x array
    """
    maxx = -p[1] / (2.0 * p[0])
    maxy = -p[1] * p[1] / (4.0 * p[0]) + p[2]
    fit_val = p[0] * x * x + p[1] * x + p[2]

    return maxx, maxy, fit_val


def makeA(nh):
    """
    Writes the 'NRM matrix' that gets pseudo-inverted to provide
    (arbitrarily constrained) zero-mean phases of the holes.
    Algorithm is taken verbatim from Anand's pseudoinverse.py

    Parameters
    ----------
    nh: integer
        number of holes in NR mask

    Returns
    -------
    matrixA: 2D float array
         nh columns, nh(nh-1)/2 rows (eg 21 for nh=7)
    Notes
    -----
    Ax = b  where x are the nh hole phases, b the nh(nh-1)/2 fringe phases,
    and A the NRM matrix

    Solve for the hole phases:
        Apinv = np.linalg.pinv(A)
        Solution for unknown x's:
        x = np.dot(Apinv, b)

    Following Noah Gamper's convention of fringe phases,
    for holes 'a b c d e f g', rows of A are

        (-1 +1  0  0  ...)
        (0 -1 +1  0  ...)

    which is implemented in makeA() as:
        matrixA[row,h2] = -1
        matrixA[row,h1] = +1

    To change the convention just reverse the signs of the 'ones'.

    When tested against Alex'' nrm_model.py 'piston_phase' text output
    of fringe phases, these signs appear to be correct -
    anand@stsci.edu 12 Nov 2014
    """
    log.debug("-------")
    log.debug(" makeA:")

    ncols = (nh * (nh - 1)) // 2
    nrows = nh
    matrixA = np.zeros((ncols, nrows))

    row = 0
    for h2 in range(nh):
        for h1 in range(h2 + 1, nh):
            if h1 >= nh:
                break
            else:
                log.debug(" row: %s, h1: %s, h2: %s", row, h1, h2)

                matrixA[row, h2] = -1
                matrixA[row, h1] = +1
                row += 1

    log.debug("matrixA:")
    log.debug(" %s", matrixA)

    return matrixA


def fringes2pistons(fringephases, nholes):
    """
    For nrm_model.py to use to extract pistons out of fringes, given
    its hole bookkeeping, which apparently matches that of this module,
    and is the same as Noah Gamper's.

    Parameters
    ----------
    fringephases: 1D integer array
        fringe phases

    nholes: integer
        number of holes

    Returns
    -------
    np.dot(Apinv, fringephases): 1D integer array
        pistons in same units as fringe phases
    """
    Anrm = makeA(nholes)
    Apinv = np.linalg.pinv(Anrm)

    return np.dot(Apinv, fringephases)


def rebin(a=None, rc=(2, 2)):
    """
    Perform simple-minded flux-conserving binning using specified binning
    kernel, clipping trailing size mismatch: eg a 10x3 array binned by
    3 results in a 3x1 array

    Parameters
    ----------
    a: 2D float array
        input array to bin

    rc: 2D float array
        binning kernel

    Returns
    -------
    binned_arr: float array
        binned array
    """
    binned_arr = krebin(a, (a.shape[0] // rc[0], a.shape[1] // rc[1]))

    return binned_arr


def krebin(a, shape):
    """
    Klaus P's fastrebin from web

    Parameters
    ----------
    a: 2D float array
        input array to rebin

    shape: tuple (integer, integer)
        dimensions of array 'a' binned down by dimensions of binning kernel

    Returns
    -------
    reshaped_a: 2D float array
        reshaped input array
    """
    sh = shape[0], a.shape[0] // shape[0], shape[1], a.shape[1] // shape[1]
    reshaped_a = a.reshape(sh).sum(-1).sum(1)

    return reshaped_a


def rcrosscorrelate(a=None, b=None):
    """
    Calculate cross correlation of two identically-shaped real arrays

    Parameters
    ----------
    a: 2D float array
        first input array

    b: 2D float array
        second input array

    Returns
    -------
    c.real.copy():
        real part of array that is the correlation of the two input arrays.
    """

    c = crosscorrelate(a=a, b=b) / (np.sqrt((a * a).sum()) * np.sqrt((b * b).sum()))
    return c.real.copy()


def lambdasteps(lam, frac_width, steps=4):
    """
    Create array of increments of lambda

    Parameters
    ---------

    lam: float
        lambda

    frac_width: float
        fractional bandwidth

    steps: integer
        With lam and frac, determines bin size of lambda array

    Returns
    -------
    lambda_array; 1D float array
        Array of increments of lambda
    """

    frac = frac_width / 2.0
    steps = steps / 2.0

    # add some very small number to the end to include the last number.
    lambda_array = np.arange(
        -1 * frac * lam + lam, frac * lam + lam + 10e-10, frac * lam / steps
    )

    return lambda_array


def tophatfilter(lam_c, frac_width, npoints=10):
    """
    Create tophat filter list from array of lambda values

    Parameters
    ----------
    lam_c: float
        lambda

    frac_width: float
        fractional bandwidth

    npoints: integer
        number of bins in lambda array

    Returns
    -------
    filt: list
        tophat filter list
    """
    wllist = lambdasteps(lam_c, frac_width, steps=npoints)
    filt = []
    for ii in range(len(wllist)):
        filt.append(np.array([1.0, wllist[ii]]))
    return filt


def crosscorrelate(a=None, b=None):
    """
    Calculate cross correlation of two identically-shaped real or complex
    arrays

    Parameters
    ----------
    a: 2D complex float array
        first input array

    b: 2D complex float array
        second input array

    Returns
    -------
    fft.fftshift(c)
        complex array that is the correlation of the two input arrays.
    """
    if a.shape != b.shape:
        log.critical("crosscorrelate: need identical arrays")
        return None

    fac = np.sqrt(a.shape[0] * a.shape[1])

    A = fft.fft2(a) / fac
    B = fft.fft2(b) / fac
    c = fft.ifft2(A * B.conj()) * fac * fac

    log.debug("----------------")
    log.debug(" crosscorrelate:")
    log.debug(" a: %s:", a)
    log.debug(" A: %s:", A)
    log.debug(" b: %s:", b)
    log.debug(" B: %s:", B)
    log.debug(" c: %s:", c)
    log.debug(" a.sum: %s:", a.sum())
    log.debug(" b.sum: %s:", b.sum())
    log.debug(" c.sum: %s:", c.sum())
    log.debug(" a.sum*b.sum: %s:", a.sum() * b.sum())
    log.debug(" c.sum.real: %s:", c.sum().real)
    log.debug(" a.sum*b.sum/c.sum.real: %s:", a.sum() * b.sum() / c.sum().real)

    return fft.fftshift(c)


def rotate2dccw(vectors, thetarad):
    """
    Apply a CCW rotation to the given vectors. For a positive (CCW) rotation:
        x decreases under slight rotation
        y increases under slight rotation

    Parameters
    ----------
    vectors: list
       2D vectors

    thetarad: float
       rotation

    Returns
    -------
    rot_vectors: array of floats
        rotated vectors
    """
    c, s = (np.cos(thetarad), np.sin(thetarad))
    ctrs_rotated = []
    for vector in vectors:
        ctrs_rotated.append(
            [c * vector[0] - s * vector[1], s * vector[0] + c * vector[1]]
        )
    rot_vectors = np.array(ctrs_rotated)

    return rot_vectors


def findmax(mag, vals, mid=1.0):
    """
    Fit a quadratic to the given input arrays mag and vals, and calculate the
    value of mag at the extreme value of vals.

    Parameters
    ----------
    mag: 1D float array
        array for abscissa

    vals: 1D float array
        array for ordinate

    mid: float
        midpoint of range

    Returns
    -------
    maxx: float
        value of mag at the extreme value of vals

    maxy: float
        value of vals corresponding to maxx
    """
    p = np.polyfit(mag, vals, 2)
    fitr = np.arange(0.95 * mid, 1.05 * mid, 0.01)
    maxx, maxy, fitc = quadratic(p, fitr)

    return maxx, maxy


def pix_median_fill_value(input_array, input_dq_array, bsize, xc, yc):
    """
    For the pixel specified by (xc, yc), calculate the median value of the
    good values within the box of size bsize neighboring pixels. If any of
    the box is outside the data, 0 will be returned.

    Parameters
    ----------
    input_array: ndarray
        2D input array to filter
    input_dq_array: ndarray
        2D input data quality array
    bsize: scalar
        square box size of the data to extract
    xc: scalar
        x position of the data extraction
    yc: scalar
        y position of the data extraction

    Returns
    -------
    median_value: float
        median value of good values within box of neighboring pixels

    """
    # set the half box size
    hbox = int(bsize / 2)

    # Extract the region of interest for the data
    try:
        data_array = input_array[yc - hbox:yc + hbox + 1, xc - hbox:xc + hbox + 1]
        dq_array = input_dq_array[yc - hbox:yc + hbox + 1, xc - hbox:xc + hbox + 1]
    except IndexError:
        # If the box is outside the data, return 0
        log.warning("Box for median filter is outside the data")
        return 0.0

    # only keep pixels not flagged with DO_NOT_USE
    wh_good = np.where((np.bitwise_and(dq_array, dqflags.pixel["DO_NOT_USE"]) == 0))
    filtered_array = data_array[wh_good]

    # compute the median, excluding NaN's
    median_value = np.nanmedian(filtered_array)

    # check for bad result
    if np.isnan(median_value):
        log.warning("Median filter returned NaN; setting value to 0.")
        median_value = 0.0

    return median_value


def mas2rad(mas):
    """
    Convert angle in milli arc-sec to radians

    Parameters
    ----------
    mas: float
        angle in milli arc-sec

    Returns
    -------
    rad: float
        angle in radians
    """
    rad = mas * (10 ** (-3)) / (3600 * 180 / np.pi)
    return rad


def img_median_replace(img_model, box_size):
    """
    Replace bad pixels (either due to a DQ value of DO_NOT_USE or having a
    value of NaN) with the median value of surrounding good pixels.

    Parameters
    ----------
    img_model: image model containing input array to filter.

    box_size: scalar
        box size for the median filter

    Returns
    -------
    img_model: input image model whose input array has its bad pixels replaced
        by the median of the surrounding good-value pixels.
    """
    input_data = img_model.data
    input_dq = img_model.dq

    num_nan = np.count_nonzero(np.isnan(input_data))
    num_dq_bad = np.count_nonzero(input_dq == dqflags.pixel["DO_NOT_USE"])

    # check to see if any of the pixels are bad
    if num_nan + num_dq_bad > 0:

        log.info(
            f"Applying median filter for {num_nan} NaN and {num_dq_bad} DO_NOT_USE pixels"
        )
        bad_locations = np.where(
            np.isnan(input_data) | np.equal(input_dq, dqflags.pixel["DO_NOT_USE"])
        )

        # fill the bad pixel values with the median of the data in a box region
        for i_pos in range(len(bad_locations[0])):
            y_box_pos = bad_locations[0][i_pos]
            x_box_pos = bad_locations[1][i_pos]
            median_fill = pix_median_fill_value(
                input_data, input_dq, box_size, x_box_pos, y_box_pos
            )
            input_data[y_box_pos, x_box_pos] = median_fill

        img_model.data = input_data

    return img_model


def get_filt_spec(throughput_model):
    """
<<<<<<< HEAD
    Short Summary
    ------------
=======
>>>>>>> 24d9f592
    Load filter throughput data into synphot spectrum object

    Parameters
    ----------
    throughput_model: ThroughputModel
        Datamodel containing normalized fractional throughput
        data for one of the four AMI filters

    Returns
    -------
    band: synphot Spectrum object
    """
    thruput = throughput_model.filter_table
    wl_list = np.asarray([tup[0] for tup in thruput])  # angstroms
    tr_list = np.asarray([tup[1] for tup in thruput])
    band = synphot.spectrum.SpectralElement(
        synphot.models.Empirical1D, points=wl_list, lookup_table=tr_list, keep_neg=False
    )
    return band

def get_flat_spec():
    """
<<<<<<< HEAD
    Short Summary
    ------------
=======
>>>>>>> 24d9f592
    Produce a synphot spectrum object with constant (unity) flux

    Returns
    -------
    flatspec: synphot Spectrum object
    """
    flatspec = synphot.SourceSpectrum(synphot.models.ConstFlux1D, amplitude=1)
    
    return flatspec


def combine_src_filt(bandpass, srcspec, trim=0.01, nlambda=19):
    """
<<<<<<< HEAD
    Short Summary
    ------------
=======
>>>>>>> 24d9f592
    Get the observed spectrum through a filter.
    Largely copied from Poppy instrument.py
    Define nlambda bins of wavelengths, calculate effstim for each, normalize by effstim total.
    nlambda should be calculated so there are ~10 wavelengths per resolution element (19 should work)

    Parameters
    ----------
    bandpass: synphot Spectrum
        filter bandpass (from get_filt_spec)
    srcspec: synphot Spectrum
         source spectrum (from get_src_spec)
    trim: float, None
        if not None, trim bandpass to where throughput greater than trim
    nlambda: integer
        number of wavelengths across filter to return

    Returns
    -------
    finalsrc: numpy array
        Array of shape (nlambda,2) containing wavelengths, final throughputs

    """

    wl_filt, th_filt = bandpass._get_arrays(bandpass.waveset)

    if trim:
        log.debug("Trimming bandpass to above %.1e throughput" % trim)
        goodthru = np.where(np.asarray(th_filt) > trim)
        low_idx, high_idx = goodthru[0][0], goodthru[0][-1]
        wl_filt, th_filt = wl_filt[low_idx:high_idx], th_filt[low_idx:high_idx]
    ptsin = len(wl_filt)
    if nlambda is None:
        nlambda = ptsin  # Don't bin throughput
    # get effstim for bins of wavelengths
    minwave, maxwave = wl_filt.min(), wl_filt.max()  # trimmed or not
    wave_bin_edges = np.linspace(minwave, maxwave, nlambda + 1)
    wavesteps = (wave_bin_edges[:-1] + wave_bin_edges[1:]) / 2
    deltawave = wave_bin_edges[1] - wave_bin_edges[0]
    area = 1 * (u.m * u.m)
    effstims = []

    binfac = ptsin // nlambda
    log.debug(("Binning spectrum by %i: from %i points to %i points" % (binfac, ptsin, nlambda)))
    for wave in wavesteps:
        log.debug(f"\t Integrating across band centered at {wave.to(u.micron):.2f} "
                  f"with width {deltawave.to(u.micron):.2f}")
        box = synphot.spectrum.SpectralElement(synphot.models.Box1D, amplitude=1, x_0=wave,
                                               width=deltawave) * bandpass

        binset = np.linspace(wave - deltawave, wave + deltawave, 30)
        binset = binset[binset >= 0]  # remove any negative values
        result = synphot.observation.Observation(srcspec, box, binset=binset).effstim(
            "count", area=area
        )
        effstims.append(result)

    effstims = u.Quantity(effstims)
    effstims /= effstims.sum()  # Normalized count rate (total=1) is unitless
    wave_m = wavesteps.to_value(u.m)  # convert to meters
    effstims = effstims.to_value()  # strip units

    finalsrc = np.array(
        (effstims, wave_m)
    ).T  # this is the order expected by InstrumentData

    return finalsrc


def get_cw_beta(bandpass):
    """
<<<<<<< HEAD
    Bandpass: array where the columns are weights, wavelengths
    Return weighted mean wavelength in meters, fractional bandpass
=======
    Convert input bandpass array into format expected by code:
    Weighted mean wavelength of each wavelength bin, fractional bandpass

    Parameters:
    -----------
    bandpass: array 
        Array of weights, wavelengths
    Returns:
    --------
    bandpass: array
        Weighted mean wavelength in meters, fractional bandpass
>>>>>>> 24d9f592
    """
    wt = bandpass[:, 0]
    wl = bandpass[:, 1]
    cw = (
        wl * wt
    ).sum() / wt.sum()  # Weighted mean wavelength in meters "central wavelength"
    area = simpson(wt, x=wl)
    ew = area / wt.max()  # equivalent width
    beta = ew / cw  # fractional bandpass
    return cw, beta

def handle_bandpass(bandpass, throughput_model):
    """
    Logic for determining what to do with the input bandpass.
    If user-provided, return in format expected by code. If none,
    fetch filter throughput and combine with flat spectrum to
    produce appropriate array.

    Parameters:
    -----------
    bandpass: Synphot spectrum or array, or None
        User-defined bandpass to override filter/source
    throughput_model: ThroughputModel
        Datamodel containing filter throughput info.
        Will not be used if bandpass is not None.

    Returns:
    --------
    bandpass: array
        Array of weights, wavelengths used to generate model
    """
    if bandpass is not None:
        log.info(
            "User-defined bandpass provided: OVERWRITING ALL NIRISS-SPECIFIC FILTER/BANDPASS VARIABLES"
        )
        # bandpass can be user-defined synphot object or appropriate array
        if isinstance(bandpass, synphot.spectrum.SpectralElement):
            log.info("User-defined synphot spectrum provided")
            wl, wt = bandpass._get_arrays(bandpass.waveset)
            bandpass = np.array((wt, wl)).T
        else:
            log.info("User-defined bandpass array provided")
            bandpass = np.array(bandpass)

    else:
        # Default behavior: get the filter and source spectrum
        log.info(f'Reading throughput model data for {throughput_model.meta.instrument.filter}.')
        filt_spec = get_filt_spec(throughput_model)
        log.info('Using flat spectrum model.')
        flat_spec = get_flat_spec() 
        nspecbin = 19 # how many wavelngth bins used across bandpass -- affects runtime
        bandpass = combine_src_filt(
            filt_spec,
            flat_spec,
            trim=0.01,
            nlambda=nspecbin,
        )

    return bandpass


def _cdmatrix_to_sky(vec, cd11, cd12, cd21, cd22):
<<<<<<< HEAD
    """use the global header values explicitly, for clarity
    vec is 2d, units of pixels
    cdij 4 scalars, conceptually 2x2 array in units degrees/pixel
=======
    """
    Convert the CD matrix into RA, Dec pixel scale.

    Parameters:
    ----------
    vec: array
        2d, units of pixels
    cd11: float
        Linear transform matrix element (axis 1 w.r.t x)
    cd12: float
        Linear transform matrix element (axis 1 w.r.t y)
    cd21: float
        Linear transform matrix element (axis 2 w.r.t x)
    cd22: float 
        Linear transform matrix element (axis 2 w.r.t y)

    Returns:
    --------
    Array containing x pixel scale vector, y pixel scale vector

    Notes:
    ------
    Use the global header values explicitly, for clarity.
    CD inputs are 4 scalars, conceptually 2x2 array in units degrees/pixel
    
>>>>>>> 24d9f592
    """
    return np.array((cd11 * vec[0] + cd12 * vec[1], cd21 * vec[0] + cd22 * vec[1]))


def degrees_per_pixel(datamodel):
    """
<<<<<<< HEAD
    Get pixel scale info from data model
    If it fails to find the right keywords, use 0.0656 as/pixel
    Input: datamodel object
    Returns: pixel scale in degrees/pixel
=======
    Get pixel scale info from data model.
    If it fails to find the right keywords, use 0.0656 as/pixel
    
    Parameters:
    ----------
    datamodel: datamodel object
    
    Returns:
    --------
    pixel scale in degrees/pixel
>>>>>>> 24d9f592
    """
    wcsinfo = datamodel.meta.wcsinfo._instance
    if (
        "cd1_1" in wcsinfo
        and "cd1_2" in wcsinfo
        and "cd2_1" in wcsinfo
        and "cd2_2" in wcsinfo
    ):
        cd11 = datamodel.meta.wcsinfo.cd1_1
        cd12 = datamodel.meta.wcsinfo.cd1_2
        cd21 = datamodel.meta.wcsinfo.cd2_1
        cd22 = datamodel.meta.wcsinfo.cd2_2
        # Create unit vectors in detector pixel X and Y directions, units: detector pixels
        dxpix = np.array((1.0, 0.0))  # axis 1 step
        dypix = np.array((0.0, 1.0))  # axis 2 step
        # transform pixel x and y steps to RA-tan, Dec-tan degrees
        dxsky = _cdmatrix_to_sky(dxpix, cd11, cd12, cd21, cd22)
        dysky = _cdmatrix_to_sky(dypix, cd11, cd12, cd21, cd22)
        log.debug("Used CD matrix for pixel scales")
        return np.linalg.norm(dxsky, ord=2), np.linalg.norm(dysky, ord=2)
    elif "cdelt1" in wcsinfo and "cdelt2" in wcsinfo:
        return datamodel.meta.wcsinfo.cdelt1, datamodel.meta.wcsinfo.cdelt2
        log.debug("Used CDELT[12] for pixel scales")
    else:
        log.warning(
            "WARNING: NIRISS pixel scales not in header.  Using 65.6 mas in deg/pix"
        )
        return 65.6 / (60.0 * 60.0 * 1000), 65.6 / (60.0 * 60.0 * 1000)<|MERGE_RESOLUTION|>--- conflicted
+++ resolved
@@ -1174,11 +1174,6 @@
 
 def get_filt_spec(throughput_model):
     """
-<<<<<<< HEAD
-    Short Summary
-    ------------
-=======
->>>>>>> 24d9f592
     Load filter throughput data into synphot spectrum object
 
     Parameters
@@ -1201,11 +1196,6 @@
 
 def get_flat_spec():
     """
-<<<<<<< HEAD
-    Short Summary
-    ------------
-=======
->>>>>>> 24d9f592
     Produce a synphot spectrum object with constant (unity) flux
 
     Returns
@@ -1219,11 +1209,6 @@
 
 def combine_src_filt(bandpass, srcspec, trim=0.01, nlambda=19):
     """
-<<<<<<< HEAD
-    Short Summary
-    ------------
-=======
->>>>>>> 24d9f592
     Get the observed spectrum through a filter.
     Largely copied from Poppy instrument.py
     Define nlambda bins of wavelengths, calculate effstim for each, normalize by effstim total.
@@ -1294,10 +1279,6 @@
 
 def get_cw_beta(bandpass):
     """
-<<<<<<< HEAD
-    Bandpass: array where the columns are weights, wavelengths
-    Return weighted mean wavelength in meters, fractional bandpass
-=======
     Convert input bandpass array into format expected by code:
     Weighted mean wavelength of each wavelength bin, fractional bandpass
 
@@ -1309,7 +1290,7 @@
     --------
     bandpass: array
         Weighted mean wavelength in meters, fractional bandpass
->>>>>>> 24d9f592
+
     """
     wt = bandpass[:, 0]
     wl = bandpass[:, 1]
@@ -1372,11 +1353,6 @@
 
 
 def _cdmatrix_to_sky(vec, cd11, cd12, cd21, cd22):
-<<<<<<< HEAD
-    """use the global header values explicitly, for clarity
-    vec is 2d, units of pixels
-    cdij 4 scalars, conceptually 2x2 array in units degrees/pixel
-=======
     """
     Convert the CD matrix into RA, Dec pixel scale.
 
@@ -1402,19 +1378,13 @@
     Use the global header values explicitly, for clarity.
     CD inputs are 4 scalars, conceptually 2x2 array in units degrees/pixel
     
->>>>>>> 24d9f592
+
     """
     return np.array((cd11 * vec[0] + cd12 * vec[1], cd21 * vec[0] + cd22 * vec[1]))
 
 
 def degrees_per_pixel(datamodel):
     """
-<<<<<<< HEAD
-    Get pixel scale info from data model
-    If it fails to find the right keywords, use 0.0656 as/pixel
-    Input: datamodel object
-    Returns: pixel scale in degrees/pixel
-=======
     Get pixel scale info from data model.
     If it fails to find the right keywords, use 0.0656 as/pixel
     
@@ -1425,7 +1395,6 @@
     Returns:
     --------
     pixel scale in degrees/pixel
->>>>>>> 24d9f592
     """
     wcsinfo = datamodel.meta.wcsinfo._instance
     if (
