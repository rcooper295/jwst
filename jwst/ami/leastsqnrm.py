import logging

import numpy as np
import numpy.linalg as linalg
from scipy.special import comb, jv

from . import hexee


log = logging.getLogger(__name__)
log.addHandler(logging.NullHandler())


def flip(holearray):
    """
    Change sign of 2nd coordinate of holes

    Parameters
    ----------
    holearray: 2D float array
        coordinates of holes

    Return
    ------
    fliparray: 2D float array
        flipped coordinates of holes
    """

    fliparray = holearray.copy()
    fliparray[:, 1] = -1 * holearray[:, 1]

    return fliparray


def rotatevectors(vectors, thetarad):
    """
    Rotate vectors by specified angle

    Parameters
    ----------
    vectors: 2D float array
        list of vectors - e.g. nrm hole centers; positive x decreases under
        slight rotation, and positive y increases under slight rotation

    thetarad: float
        rotation angle

    Returns
    -------
    rot_vectors: 2D float array
        rotated vectors
    """
    c, s = (np.cos(thetarad), np.sin(thetarad))
    ctrs_rotated = []
    for vector in vectors:
        ctrs_rotated.append(
            [c * vector[0] - s * vector[1], s * vector[0] + c * vector[1]]
        )

    rot_vectors = np.array(ctrs_rotated)

    return rot_vectors


def mas2rad(mas):
    """
    Convert angle in milli arc-sec to radians

    Parameters
    ----------
    mas: float
        angle in milli arc-sec

    Returns
    -------
    rad: float
        angle in radians
    """

    rad = mas * (10 ** (-3)) / (3600 * 180 / np.pi)
    return rad


def rad2mas(rad):
    """
    Convert input angle in radians to milli arc sec

    Parameters
    ----------
    rad: float
        input angle in radians

    Returns
    -------
    mas: float
        input angle in milli arc sec
    """
    mas = rad * (3600.0 * 180 / np.pi) * 10.0**3

    return mas


def sin2deltapistons(coeffs):
    """
    Each baseline has one sine and one cosine fringe with a coefficient that
    depends on the piston difference between the two holes that make the
    baseline.  For a 7-hole mask there are 21 baselines and therefore there
    are 42 sine and cosine terms that contribute to the fringe model. This
    function calculate the sine of this piston difference.

    Parameters
    ----------
    coeffs: 1D float array
        array of piston differences

    Returns
    -------
    delta: 1D float array
        sine of piston differences
    """
    asize = int((len(coeffs) - 1) / 2)

    delta = np.zeros(asize)
    for q in range(asize):
        delta[q] = np.arcsin(coeffs[2 * q + 2]) / (np.pi * 2.0)

    return delta


def cos2deltapistons(coeffs):
    """
    Each baseline has one sine and one cosine fringe with a coefficient that
    depends on the piston difference between the two holes that make the
    baseline.  For a 7-hole mask there are 21 baselines and therefore there
    are 42 sine and cosine terms that contribute to the fringe model. This
    function calculate the cosine of this piston difference.

    Parameters
    ----------
    coeffs: 1D float array
        array of piston differences

    Returns
    -------
    delta: 1D float array
        cosine of piston differences
    """
    asize = int((len(coeffs) - 1) / 2)

    delta = np.zeros(asize)
    for q in range(asize):
        if coeffs[2 * q + 2] < 0:
            sgn = -1
        else:
            sgn = 1
        delta[q] = sgn * np.arccos(coeffs[2 * q + 1]) / (np.pi * 2.0)

    return delta


def replacenan(array):
    """
    Replace singularities encountered in the analytical hexagon Fourier
    transform with the analytically derived limits.

    Parameters
    ----------
    array: 2D float array
        input array

    Returns
    -------
    array: 2D float array
        input array with NaNs replaced with analytically derived limits
    """
    nanpos = np.where(np.isnan(array))
    array[nanpos] = np.pi / 4

    return array


def primarybeam(kx, ky):
    """
    Calculate the envelope intensity for circular holes & monochromatic light

    Parameters
    ----------
    kx, ky: float, float
        x-component and y-component of image plane (spatial frequency) vector

    Return
    ------
    env_int: 2D float array
        envelope intensity for circular holes & monochromatic light
    """
    R = (
        (primarybeam.d / primarybeam.lam)
        * primarybeam.pitch
        * np.sqrt(
            (kx - primarybeam.offx) * (kx - primarybeam.offx)
            + (ky - primarybeam.offy) * (ky - primarybeam.offy)
        )
    )
    pb = replacenan(jv(1, np.pi * R) / (2.0 * R))

    pb = pb.transpose()

    env_int = pb * pb.conj()

    return env_int


def hexpb():
    """
    Calculate the primary beam for hexagonal holes.

    Parameters
    ----------
    None

    Returns
    -------
    pb * pb.conj(): 2D float array
        primary beam for hexagonal holes
    """
    pb = hexee.hex_eeAG(
        s=hexpb.size,
        c=(hexpb.offx, hexpb.offy),
        d=hexpb.d,
        lam=hexpb.lam,
        pitch=hexpb.pitch,
    )

    return pb * pb.conj()


def ffc(kx, ky):
    """
    Calculate cosine terms of analytic model.

    Parameters
    ----------
    kx, ky: float, float
        x-component and y-component of image plane (spatial frequency) vector

    Returns
    -------
    cos_array: 2D float array
        cosine terms of analytic model
    """
    cos_array = 2 * np.cos(
        2
        * np.pi
        * ffc.pitch
        * (
            (kx - ffc.offx) * (ffc.ri[0] - ffc.rj[0])
            + (ky - ffc.offy) * (ffc.ri[1] - ffc.rj[1])
        )
        / ffc.lam
    )
    return cos_array


def ffs(kx, ky):
    """
    Calculate sine terms of analytic model.

    Parameters
    ----------
    kx, ky: float, float
        x-component and y-component of image plane (spatial frequency) vector

    Returns
    -------
    sin_array: 2D float array
        sine terms of analytic model
    """
    sin_array = -2 * np.sin(
        2
        * np.pi
        * ffs.pitch
        * (
            (kx - ffs.offx) * (ffs.ri[0] - ffs.rj[0])
            + (ky - ffs.offy) * (ffs.ri[1] - ffs.rj[1])
        )
        / ffs.lam
    )

    return sin_array


def model_array(
    ctrs, lam, oversample, pitch, fov, d, centering="PIXELCENTERED", shape="circ"
):
    """
    Create a model using the specified wavelength.

    Parameters
    ----------
    ctrs: 2D float array
        centers of holes

    lam: float
        wavelength in the bandpass for this particular model

    oversample: integer
        oversampling factor

    pitch: float
        sampling pitch in radians in image plane

    fov: integer
        number of detector pixels on a side.

    d: float
        hole diameter for 'circ'; flat to flat distance for 'hex

    centering: string
        subpixel centering; for now only option is PIXELCENTERED, which means
        putting the brightest detector pixel at the center of the trimmed data
        frame or simulated image.

    shape: string
        shape of hole; possible values are 'circ', 'hex', and 'fringe'

    Returns
    -------
    if 'shape' == 'circ', returns the primary beam (2D float array)
        for circular holes.
    if 'shape' == 'hex', returns the primary beam (2D float array)
        for hexagonal holes.

    ffmodel: list of 3 2D float arrays
        model array
    """
    if centering == "PIXELCORNER":
        off = np.array([0.0, 0.0])
    elif centering == "PIXELCENTERED":
        off = np.array([0.5, 0.5])
    else:
        off = centering

    log.debug("------------------")
    log.debug("Model Parameters:")
    log.debug("------------------")
    log.debug("pitch:%s fov:%s oversampling:%s ", pitch, fov, oversample)
    log.debug("centers:%s", ctrs)
    log.debug("wavelength:%s  centering:%s off:%s ", lam, centering, off)
    log.debug("shape:%s d:%s ", shape, d)

    # primary beam parameters:
    primarybeam.shape = shape
    primarybeam.lam = lam
    primarybeam.size = (oversample * fov, oversample * fov)
    primarybeam.offx = oversample * fov / 2.0 - off[0]  # in pixels
    primarybeam.offy = oversample * fov / 2.0 - off[1]
    primarybeam.pitch = pitch / float(oversample)
    primarybeam.d = d

    hexpb.shape = shape
    hexpb.lam = lam
    hexpb.size = (oversample * fov, oversample * fov)
    hexpb.offx = oversample * fov / 2.0 - off[0]  # in pixels
    hexpb.offy = oversample * fov / 2.0 - off[1]
    hexpb.pitch = pitch / float(oversample)
    hexpb.d = d

    # model fringe matrix parameters:
    ffc.N = len(ctrs)  # number of holes
    ffc.lam = lam
    ffc.over = oversample
    ffc.pitch = pitch / float(oversample)
    ffc.size = (oversample * fov, oversample * fov)
    ffc.offx = oversample * fov / 2.0 - off[0]
    ffc.offy = oversample * fov / 2.0 - off[1]

    ffs.N = len(ctrs)  # number of holes
    ffs.lam = lam
    ffs.over = oversample
    ffs.pitch = pitch / float(oversample)
    ffs.size = (oversample * fov, oversample * fov)
    ffs.offx = oversample * fov / 2.0 - off[0]
    ffs.offy = oversample * fov / 2.0 - off[1]

    alist = []
    for i in range(ffc.N - 1):
        for j in range(ffc.N - 1):
            if j + i + 1 < ffc.N:
                alist = np.append(alist, i)
                alist = np.append(alist, j + i + 1)
    alist = alist.reshape(len(alist) // 2, 2)

    ffmodel = []
    ffmodel.append(ffc.N * np.ones(ffc.size))
    for q, r in enumerate(alist):
        # r[0] and r[1] are holes i and j, x-coord: 0, y-coord: 1
        ffc.ri = ctrs[int(r[0])]
        ffc.rj = ctrs[int(r[1])]
        ffs.ri = ctrs[int(r[0])]
        ffs.rj = ctrs[int(r[1])]

        ffmodel.append(np.transpose(np.fromfunction(ffc, ffc.size)))
        ffmodel.append(np.transpose(np.fromfunction(ffs, ffs.size)))

    if shape == "circ":  # if unspecified (default), or specified as 'circ'
        return np.fromfunction(primarybeam, ffc.size), ffmodel
    elif shape == "hex":
        return hexpb(), ffmodel
    else:
        log.critical(
            "Must provide a valid hole shape. Current supported shapes \
        are circ and hex."
        )
        return None


<<<<<<< HEAD
def weighted_operations(img, model, dqm):
=======
def weighted_operations(img, model, dqm=None):
>>>>>>> 24d9f592
    """
    Performs least squares matrix operations to solve A x = b, where A is the
    model, b is the data (image), and x is the coefficient vector we are solving
    for.

    Here we are weighting data by Poisson variance:
      x = inv(At.W.A).(At.W.b)
      where W is a diagonal matrix of weights w_i,
      weighting each data point i by the inverse of its variance:
         w_i = 1 / sigma_i^2
      For photon noise, the data, i.e. the image values b_i  have variance
      proportional to b_i with an e.g. ADU to electrons conversion factor.
      If this factor is the same for all pixels, we do not need to include
      it here.

    Parameters
    ----------
    img: 2D float array
        input data

    model: 2D float array
        analytic model

    dqm: 2D bool array
        bad pixel mask

    Returns
    -------
    x: 1D float array
        coefficient vector

    res: 2D float array
        residual; difference between model and fit

    Notes
    -----
    Use matrix_operations() for equal weighting of data.
    """

    # Remove not-to-be-fit data from the flattened "img" data vector
    flatimg = img.reshape(np.shape(img)[0] * np.shape(img)[1])
    flatdqm = dqm.reshape(np.shape(img)[0] * np.shape(img)[1])
<<<<<<< HEAD

    nanlist = np.where(flatdqm)  # where DO_NOT_USE up.

    # see original linearfit https://github.com/agreenbaum/ImPlaneIA:
    # agreenbaum committed on May 21, 2017 1 parent 3e0fb8b
    # commit bf02eb52c5813cb5d77036174a7caba703f9d366
    #
    flatimg = np.delete(flatimg, nanlist)  # DATA values

=======

    if dqm is not None:
        nanlist = np.where(flatdqm)  # where DO_NOT_USE up.
    else:
        nanlist = (np.array(()),)  # shouldn't occur w/MAST JWST data

    # see original linearfit https://github.com/agreenbaum/ImPlaneIA:
    # agreenbaum committed on May 21, 2017 1 parent 3e0fb8b
    # commit bf02eb52c5813cb5d77036174a7caba703f9d366
    #
    flatimg = np.delete(flatimg, nanlist)  # DATA values

>>>>>>> 24d9f592
    # photon noise variance - proportional to ADU
    # (for roughly uniform adu2electron factor)
    variance = np.abs(flatimg)
    # this resets the weights of pixels with negative or unity values to zero
    # we ignore data with unity or lower values - weight it not-at-all..
    weights = np.where(flatimg <= 1.0, 0.0, 1.0 / np.sqrt(variance))  # anand 2022 Jan

    log.debug(f"{len(nanlist[0]):d} bad pixels skipped in weighted fringefitter")

    # A - but delete all pixels flagged by dq array
    flatmodel_nan = model.reshape(
        np.shape(model)[0] * np.shape(model)[1], np.shape(model)[2]
    )
    flatmodel = np.zeros((len(flatimg), np.shape(model)[2]))
    for fringe in range(np.shape(model)[2]):
        flatmodel[:, fringe] = np.delete(flatmodel_nan[:, fringe], nanlist)

    # A.w
    Aw = flatmodel * weights[:, np.newaxis]
    bw = flatimg * weights
    # resids are pixel value residuals, flattened to 1d vector
<<<<<<< HEAD
    x, rss, rank, singvals = np.linalg.lstsq(Aw, bw, rcond=None)
=======
    x, rss, rank, singvals = np.linalg.lstsq(Aw, bw)
>>>>>>> 24d9f592

    # actual residuals in image:
    res = flatimg - np.dot(flatmodel, x)

    # put bad pixels back
    naninsert = nanlist[0] - np.arange(len(nanlist[0]))
    # calculate residuals with fixed but unused bad pixels as nans
    res = np.insert(res, naninsert, np.nan)
    res = res.reshape(img.shape[0], img.shape[1])

    cond = None
    return x, res, cond, singvals  # no condition number yet...


def matrix_operations(img, model, flux=None, linfit=False, dqm=None):
    """
    Use least squares matrix operations to solve A x = b, where A is the model,
    b is the data (img), and x is the coefficient vector we are solving for.
    In 2-D, data x = inv(At.A).(At.b).  If a flux is given, it will be used it
    to normalize the data.

    Parameters
    ----------
    img: 2D float array
        input data

    model: 2D float array
        analytic model

    flux: float
        normalization factor

    dqm: 2D bool array
        bad pixel mask slice

    Returns
    -------
    x: 1D float array
        solution to fit

    res: 2D float array
        residuals in fit

    cond: float
        condition number of the inverse of the product of model and its
        transpose
    """

    flatimg = img.reshape(np.shape(img)[0] * np.shape(img)[1])
    flatdqm = dqm.reshape(np.shape(img)[0] * np.shape(img)[1])
    log.info("fringefitting.leastsqnrm.matrix_operations(): ", end="")
    log.info(f"\n\timg {img.shape:} \n\tdqm {dqm.shape:}", end="")
    log.info(
        f"\n\tL x W = {img.shape[0]:d} x {img.shape[1]:d} = {img.shape[0] * img.shape[1]:d}",
        end="",
    )
    log.info(f"\n\tflatimg {flatimg.shape:}", end="")
    log.info(f"\n\tflatdqm {flatdqm.shape:}", end="")


    log.info("\n\ttype(dqm)", type(dqm), end="")
    if dqm is not None:
        nanlist = np.where(flatdqm)  # where DO_NOT_USE up.
    else:
        nanlist = (np.array(()),)  # shouldn't occur w/MAST JWST data

    log.info(f"\n\ttype(nanlist) {type(nanlist):}, len={len(nanlist):}", end="")
    log.info(f"\n\tnumber of nanlist pixels: {len(nanlist[0]):d} items", end="")
    log.info(f"\n\t{len(nanlist[0]):d} DO_NOT_USE pixels found in data slice", end="")

    flatimg = np.delete(flatimg, nanlist)

    log.info(f"\n\tflatimg {flatimg.shape:} after deleting {len(nanlist[0]):d}", end="")

    if flux is not None:
        flatimg = flux * flatimg / flatimg.sum()

    # A
    flatmodel_nan = model.reshape(
        np.shape(model)[0] * np.shape(model)[1], np.shape(model)[2]
    )
    flatmodel = np.zeros((len(flatimg), np.shape(model)[2]))
    log.info(f"\n\tflatmodel_nan {flatmodel_nan.shape:}", end="")
    log.info(f"\n\tflatmodel     {flatmodel.shape:}", end="")
    log.info(
        f"\n\tdifference    {flatmodel_nan.shape[0] - flatmodel.shape[0]:}", end=""
    )
    log.info("flat model dimensions ", np.shape(flatmodel))
    log.info("flat image dimensions ", np.shape(flatimg))

    for fringe in range(np.shape(model)[2]):
        flatmodel[:, fringe] = np.delete(flatmodel_nan[:, fringe], nanlist)
    # At (A transpose)
    flatmodeltransp = flatmodel.transpose()
    # At.A (makes square matrix)
    modelproduct = np.dot(flatmodeltransp, flatmodel)
    # At.b
    data_vector = np.dot(flatmodeltransp, flatimg)
    # inv(At.A)
    inverse = linalg.inv(modelproduct)
    cond = np.linalg.cond(inverse)

    x = np.dot(inverse, data_vector)
    res = flatimg - np.dot(flatmodel, x)

    # put bad pixels back
    naninsert = nanlist[0] - np.arange(len(nanlist[0]))
    # calculate residuals with fixed but unused bad pixels as nans
    res = np.insert(res, naninsert, np.nan)
    res = res.reshape(img.shape[0], img.shape[1])

    log.info("model flux", flux)
    log.info("data flux", flatimg.sum())
    log.info("flat model dimensions ", np.shape(flatmodel))
    log.info("model transpose dimensions ", np.shape(flatmodeltransp))
    log.info("flat image dimensions ", np.shape(flatimg))
    log.info("transpose * image data dimensions", np.shape(data_vector))
    log.info("flat img * transpose dimensions", np.shape(inverse))

    if linfit:
        try:
            from linearfit import linearfit

            # dependent variables
            M = np.mat(flatimg)

            # photon noise
            noise = np.sqrt(np.abs(flatimg))

            # this sets the weights of pixels fulfilling condition to zero
            weights = np.where(np.abs(flatimg) <= 1.0, 0.0, 1.0 / (noise**2))

            # uniform weight
            wy = weights
            S = np.mat(np.diag(wy))
            # matrix of independent variables
            C = np.mat(flatmodeltransp)

            # initialize object
            result = linearfit.LinearFit(M, S, C)

            # do the fit
            result.fit()

            # delete inverse_covariance_matrix to reduce size of pickled file
            result.inverse_covariance_matrix = []

            linfit_result = result
            log.info("Returned linearfit result")

        except ImportError:
            linfit_result = None
            log.info("linearfit module not imported, no covariances saved.")
    else:
        linfit_result = None
        log.info("linearfit not attempted, no covariances saved.")

    return x, res, cond, linfit_result


def multiplyenv(env, fringeterms):
    """
    Multiply the envelope by each fringe 'image'.

    Parameters
    ----------
    env: 2D float array
        envelope

    fringeterms: list of 3 2D float arrays
        model

    Returns
    -------
    full: 3D float array
        envelope multiplied by each fringe 'image'
    """
    # The envelope has size (fov, fov). This multiplies the envelope by each
    #    of the 43 slices in the fringe model
    full = np.ones(
        (
            np.shape(fringeterms)[1],
            np.shape(fringeterms)[2],
            np.shape(fringeterms)[0] + 1,
        )
    )

    for i, val in enumerate(fringeterms):
        full[:, :, i] = env * fringeterms[i]

    log.debug("Total number of fringe terms: %s", len(fringeterms) - 1)

    return full


def tan2visibilities(coeffs):
    """

    From the solution to the fit, calculate the fringe amplitude and phase.

    Parameters
    ----------
    coeffs: 1D float array

    Returns
    -------
    amp, delta: 1D float array, 1D float array
        fringe amplitude & phase

    Notes
    -----
    Technically the fit measures phase AND amplitude, so to retrieve the
    phase we need to consider both sin and cos terms. Consider one fringe:
    A { cos(kx)cos(dphi) + sin(kx)sin(dphi) } =
    A(a cos(kx) + b sin(kx)), where a = cos(dphi) and b = sin(dphi)
    and A is the fringe amplitude, therefore coupling a and b.
    In practice we measure A*a and A*b from the coefficients, so:
    Ab/Aa = b/a = tan(dphi)
    call a' = A*a and b' = A*b (we actually measure a', b')
    (A*sin(dphi))^2 + (A*cos(dphi)^2) = A^2 = a'^2 + b'^2


    """
    delta = np.zeros(int((len(coeffs) - 1) / 2))
    amp = np.zeros(int((len(coeffs) - 1) / 2))
    for q in range(int((len(coeffs) - 1) / 2)):
        delta[q] = np.arctan2(coeffs[2 * q + 2], coeffs[2 * q + 1])
        amp[q] = np.sqrt(coeffs[2 * q + 2] ** 2 + coeffs[2 * q + 1] ** 2)

    log.debug(
        f"tan2visibilities: shape coeffs:{np.shape(coeffs)} "
        f"shape delta:{np.shape(delta)}"
    )

    # returns fringe amplitude & phase
    return amp, delta


def populate_antisymmphasearray(deltaps, n=7):
    """
    Populate the antisymmetric fringe phase array:

    fringephasearray[0,q+1:] = coeffs[0:6]
    fringephasearray[1,q+2:] = coeffs[6:11]
    fringephasearray[2,q+3:] = coeffs[11:15]
    fringephasearray[3,q+4:] = coeffs[15:18]
    fringephasearray[4,q+5:] = coeffs[18:20]
    fringephasearray[5,q+6:] = coeffs[20:]

    Parameters
    ----------
    deltaps: 1D float array
        pistons between each pair of holes

    n: integer
        number of holes

    Returns
    -------
    arr: 2D float array
        fringe phases between each pair of holes
    """
    # Initialize fringe phase array
    arr = np.zeros((n, n))

    step = 0
    n = n - 1
    for h in range(n):
        arr[h, h + 1:] = deltaps[step:step + n]
        step += n
        n -= 1

    arr -= arr.T

    return arr


def populate_symmamparray(amps, n=7):
    """
    Populate the symmetric fringe amplitude array

    Parameters
    ----------
    amps: 1D float array
        fringe visibility between each pair of holes

    n: integer
        number of holes

    Returns
    -------
    arr: 2D float array
        fringe amplitude array
    """
    arr = np.zeros((n, n))

    step = 0
    n = n - 1

    for h in range(n):
        arr[h, h + 1:] = amps[step:step + n]
        step += n
        n -= 1

    arr += arr.T

    return arr


def redundant_cps(deltaps, n=7):
    """
    Calculate closure phases for each set of 3 holes

    Parameters
    ----------
    deltaps: 1D float array
        pistons between each pair of holes

    n: integer
        number of holes

    Returns
    -------
    cps: 1D float array
        closure phases
    """
    arr = populate_antisymmphasearray(deltaps, n=n)  # fringe phase array

    cps = np.zeros(int(comb(n, 3)))

    nn = 0
    for kk in range(n - 2):
        for ii in range(n - kk - 2):
            for jj in range(n - kk - ii - 2):
                cps[nn + jj] = (
                    arr[kk, ii + kk + 1]
                    + arr[ii + kk + 1, jj + ii + kk + 2]
                    + arr[jj + ii + kk + 2, kk]
                )

            nn += jj + 1

    return cps


def closurephase(deltap, n=7):
    """
    Calculate closure phases between each pair of holes

    Parameters
    ----------
    deltap: 1D float array
        pistons between each pair of holes

    n: integer
        number of holes in the mask; 7 and 10 holes available (JWST & GPI))

    Returns
    -------
    cps: 1D float array
        closure phases
    """
    # p is a triangular matrix set up to calculate closure phases
    if n == 7:
        p = np.array(
            [
                deltap[:6],
                deltap[6:11],
                deltap[11:15],
                deltap[15:18],
                deltap[18:20],
                deltap[20:],
            ],
            dtype=object,
        )
    elif n == 10:
        p = np.array(
            [
                deltap[:9],
                deltap[9:17],
                deltap[17:24],
                deltap[24:30],
                deltap[30:35],
                deltap[35:39],
                deltap[39:42],
                deltap[42:44],
                deltap[44:],
            ],
            dtype=object,
        )
    else:
        log.critical("invalid hole number: %s", n)

    # calculates closure phases for general N-hole mask (with p-array set
    #     up properly above)
    cps = np.zeros((n - 1) * (n - 2) // 2)
    for j1 in range(n - 2):
        for j2 in range(n - 2 - j1):
            cps[int(j1 * ((n + (n - 3) - j1) / 2.0)) + j2] = (
                p[j1][0] + p[j1 + 1][j2] - p[j1][j2 + 1]
            )

    return cps


def closure_amplitudes(amps, n=7):
    """
    Calculate closure amplitudes

    Parameters
    ----------
    amps: 1D float array
         fringe amplitudes

    N: integer
        number of holes

    Returns
    -------
    CAs: 1D float array
        closure amplitudes
    """
    arr = populate_symmamparray(amps, n=n)  # fringe amp array
    nn = 0

    cas = np.zeros(int(comb(n, 4)))

    for ii in range(n - 3):
        for jj in range(n - ii - 3):
            for kk in range(n - jj - ii - 3):
                for ll in range(n - jj - ii - kk - 3):
                    cas[nn + ll] = (
                        arr[ii, jj + ii + 1]
                        * arr[ll + ii + jj + kk + 3, kk + jj + ii + 2]
                        / (
                            arr[ii, kk + ii + jj + 2]
                            * arr[jj + ii + 1, ll + ii + jj + kk + 3]
                        )
                    )
                nn = nn + ll + 1

    return cas<|MERGE_RESOLUTION|>--- conflicted
+++ resolved
@@ -414,11 +414,7 @@
         return None
 
 
-<<<<<<< HEAD
 def weighted_operations(img, model, dqm):
-=======
-def weighted_operations(img, model, dqm=None):
->>>>>>> 24d9f592
     """
     Performs least squares matrix operations to solve A x = b, where A is the
     model, b is the data (image), and x is the coefficient vector we are solving
@@ -461,7 +457,6 @@
     # Remove not-to-be-fit data from the flattened "img" data vector
     flatimg = img.reshape(np.shape(img)[0] * np.shape(img)[1])
     flatdqm = dqm.reshape(np.shape(img)[0] * np.shape(img)[1])
-<<<<<<< HEAD
 
     nanlist = np.where(flatdqm)  # where DO_NOT_USE up.
 
@@ -471,20 +466,6 @@
     #
     flatimg = np.delete(flatimg, nanlist)  # DATA values
 
-=======
-
-    if dqm is not None:
-        nanlist = np.where(flatdqm)  # where DO_NOT_USE up.
-    else:
-        nanlist = (np.array(()),)  # shouldn't occur w/MAST JWST data
-
-    # see original linearfit https://github.com/agreenbaum/ImPlaneIA:
-    # agreenbaum committed on May 21, 2017 1 parent 3e0fb8b
-    # commit bf02eb52c5813cb5d77036174a7caba703f9d366
-    #
-    flatimg = np.delete(flatimg, nanlist)  # DATA values
-
->>>>>>> 24d9f592
     # photon noise variance - proportional to ADU
     # (for roughly uniform adu2electron factor)
     variance = np.abs(flatimg)
@@ -506,11 +487,8 @@
     Aw = flatmodel * weights[:, np.newaxis]
     bw = flatimg * weights
     # resids are pixel value residuals, flattened to 1d vector
-<<<<<<< HEAD
+    
     x, rss, rank, singvals = np.linalg.lstsq(Aw, bw, rcond=None)
-=======
-    x, rss, rank, singvals = np.linalg.lstsq(Aw, bw)
->>>>>>> 24d9f592
 
     # actual residuals in image:
     res = flatimg - np.dot(flatmodel, x)
