--- conflicted
+++ resolved
@@ -253,7 +253,6 @@
    "cell_type": "code",
    "execution_count": null,
    "metadata": {
-    "collapsed": true,
     "scrolled": true
    },
    "outputs": [],
@@ -463,10 +462,7 @@
    "cell_type": "code",
    "execution_count": null,
    "metadata": {
-<<<<<<< HEAD
-=======
-    "collapsed": true,
->>>>>>> 67a4dab3
+    "collapsed": true,
     "scrolled": true
    },
    "outputs": [],
